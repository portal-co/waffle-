use super::{Func, FuncDecl, Global, Memory, ModuleDisplay, Signature, Table, Type};
use crate::entity::{EntityRef, EntityVec};
use crate::ir::FunctionBody;
use crate::{backend, frontend};
use anyhow::Result;

#[derive(Clone, Debug)]
pub struct Module<'a> {
    pub orig_bytes: &'a [u8],
<<<<<<< HEAD
    pub funcs: EntityVec<Func, FuncDecl>,
    pub signatures: EntityVec<Signature, SignatureData>,
    pub globals: EntityVec<Global, GlobalData>,
    pub tables: EntityVec<Table, TableData>,
    pub imports: Vec<Import>,
    pub exports: Vec<Export>,
    pub memories: EntityVec<Memory, MemoryData>,
=======
    funcs: EntityVec<Func, FuncDecl<'a>>,
    signatures: EntityVec<Signature, SignatureData>,
    globals: EntityVec<Global, GlobalData>,
    tables: EntityVec<Table, TableData>,
    imports: Vec<Import>,
    exports: Vec<Export>,
    memories: EntityVec<Memory, MemoryData>,
>>>>>>> 8f75137f
    pub start_func: Option<Func>,
}

#[derive(Clone, Debug, PartialEq, Eq, PartialOrd, Ord, Hash)]
pub struct SignatureData {
    pub params: Vec<Type>,
    pub returns: Vec<Type>,
}

#[derive(Clone, Debug, PartialEq, Eq, PartialOrd, Ord, Hash)]
pub struct MemoryData {
    pub initial_pages: usize,
    pub maximum_pages: Option<usize>,
    pub segments: Vec<MemorySegment>,
}

#[derive(Clone, Debug, PartialEq, Eq, PartialOrd, Ord, Hash)]
pub struct MemorySegment {
    pub offset: usize,
    pub data: Vec<u8>,
}

#[derive(Clone, Debug, PartialEq, Eq, PartialOrd, Ord, Hash)]
pub struct TableData {
    pub ty: Type,
    pub max: Option<u32>,
    pub func_elements: Option<Vec<Func>>,
}

#[derive(Clone, Debug, PartialEq, Eq, PartialOrd, Ord, Hash)]
pub struct GlobalData {
    pub ty: Type,
    pub value: Option<u64>,
    pub mutable: bool,
}

impl From<&wasmparser::FuncType> for SignatureData {
    fn from(fty: &wasmparser::FuncType) -> Self {
        Self {
            params: fty
                .params()
                .iter()
                .map(|&ty| ty.into())
                .collect::<Vec<Type>>(),
            returns: fty
                .results()
                .iter()
                .map(|&ty| ty.into())
                .collect::<Vec<Type>>(),
        }
    }
}
impl From<wasmparser::FuncType> for SignatureData {
    fn from(fty: wasmparser::FuncType) -> Self {
        (&fty).into()
    }
}

#[derive(Clone, Debug)]
pub struct Import {
    pub module: String,
    pub name: String,
    pub kind: ImportKind,
}

#[derive(Clone, Debug)]
pub enum ImportKind {
    Table(Table),
    Func(Func),
    Global(Global),
    Memory(Memory),
}

impl std::fmt::Display for ImportKind {
    fn fmt(&self, f: &mut std::fmt::Formatter) -> std::fmt::Result {
        match self {
            ImportKind::Table(table) => write!(f, "{}", table)?,
            ImportKind::Func(func) => write!(f, "{}", func)?,
            ImportKind::Global(global) => write!(f, "{}", global)?,
            ImportKind::Memory(mem) => write!(f, "{}", mem)?,
        }
        Ok(())
    }
}

#[derive(Clone, Debug)]
pub struct Export {
    pub name: String,
    pub kind: ExportKind,
}

#[derive(Clone, Debug)]
pub enum ExportKind {
    Table(Table),
    Func(Func),
    Global(Global),
    Memory(Memory),
}

impl std::fmt::Display for ExportKind {
    fn fmt(&self, f: &mut std::fmt::Formatter) -> std::fmt::Result {
        match self {
            ExportKind::Table(table) => write!(f, "{}", table)?,
            ExportKind::Func(func) => write!(f, "{}", func)?,
            ExportKind::Global(global) => write!(f, "{}", global)?,
            ExportKind::Memory(memory) => write!(f, "{}", memory)?,
        }
        Ok(())
    }
}

impl<'a> Module<'a> {
    pub(crate) fn with_orig_bytes(orig_bytes: &'a [u8]) -> Module<'a> {
        Module {
            orig_bytes,
            funcs: EntityVec::default(),
            signatures: EntityVec::default(),
            globals: EntityVec::default(),
            tables: EntityVec::default(),
            imports: vec![],
            exports: vec![],
            memories: EntityVec::default(),
            start_func: None,
        }
    }
}

impl<'a> Module<'a> {
<<<<<<< HEAD
=======
    pub fn func<'b>(&'b self, id: Func) -> &'b FuncDecl<'a> {
        &self.funcs[id]
    }
    pub fn func_mut<'b>(&'b mut self, id: Func) -> &'b mut FuncDecl<'a> {
        &mut self.funcs[id]
    }
    pub fn funcs<'b>(&'b self) -> impl Iterator<Item = (Func, &'b FuncDecl<'a>)> {
        self.funcs.entries()
    }
    pub fn signature<'b>(&'b self, id: Signature) -> &'b SignatureData {
        &self.signatures[id]
    }
    pub fn signatures<'b>(&'b self) -> impl Iterator<Item = (Signature, &'b SignatureData)> {
        self.signatures.entries()
    }
    pub fn global<'b>(&'b self, id: Global) -> &'b GlobalData {
        &self.globals[id]
    }
    pub fn globals<'b>(&'b self) -> impl Iterator<Item = (Global, &'b GlobalData)> + 'b {
        self.globals.entries()
    }
    pub fn table<'b>(&'b self, id: Table) -> &'b TableData {
        &self.tables[id]
    }
    pub fn tables<'b>(&'b self) -> impl Iterator<Item = (Table, &'b TableData)> + 'b {
        self.tables.entries()
    }
    pub fn memories<'b>(&'b self) -> impl Iterator<Item = (Memory, &'b MemoryData)> + 'b {
        self.memories.entries()
    }
    pub fn imports<'b>(&'b self) -> impl Iterator<Item = &'b Import> + 'b {
        self.imports.iter()
    }
    pub fn exports<'b>(&'b self) -> impl Iterator<Item = &'b Export> + 'b {
        self.exports.iter()
    }
    pub fn table_mut<'b>(&'b mut self, table: Table) -> &'b mut TableData {
        &mut self.tables[table]
    }
    pub fn memory<'b>(&'b self, memory: Memory) -> &'b MemoryData {
        &self.memories[memory]
    }

    pub fn memory_mut<'b>(&'b mut self, memory: Memory) -> &'b mut MemoryData {
        &mut self.memories[memory]
    }

    pub(crate) fn frontend_add_signature(&mut self, ty: SignatureData) {
        self.signatures.push(ty);
    }
    pub(crate) fn frontend_add_func(&mut self, body: FuncDecl<'a>) -> Func {
        self.funcs.push(body)
    }
>>>>>>> 8f75137f
    pub(crate) fn frontend_add_table(&mut self, ty: Type, max: Option<u32>) -> Table {
        let func_elements = if ty == Type::FuncRef {
            Some(vec![])
        } else {
            None
        };
        self.tables.push(TableData {
            ty,
            func_elements,
            max,
        })
    }

    pub fn from_wasm_bytes(bytes: &'a [u8]) -> Result<Self> {
        frontend::wasm_to_ir(bytes)
    }

    pub fn to_wasm_bytes(&self) -> Result<Vec<u8>> {
        backend::compile(self)
    }

    pub fn per_func_body<F: Fn(&mut FunctionBody)>(&mut self, f: F) {
        for func_decl in self.funcs.values_mut() {
            if let Some(body) = func_decl.body_mut() {
                f(body);
            }
        }
    }

    pub fn expand_func<'b>(&'b mut self, id: Func) -> Result<&'b mut FuncDecl<'a>> {
        if let FuncDecl::Lazy(..) = self.funcs[id] {
            // End the borrow. This is cheap (a slice copy).
            let mut func = self.funcs[id].clone();
            func.parse(self)?;
            self.funcs[id] = func;
        }
        Ok(&mut self.funcs[id])
    }

    pub fn expand_all_funcs(&mut self) -> Result<()> {
        for id in 0..self.funcs.len() {
            let id = Func::new(id);
            self.expand_func(id)?;
        }
        Ok(())
    }

    pub fn display<'b>(&'b self) -> ModuleDisplay<'b>
    where
        'b: 'a,
    {
        ModuleDisplay(self)
    }
}<|MERGE_RESOLUTION|>--- conflicted
+++ resolved
@@ -7,23 +7,13 @@
 #[derive(Clone, Debug)]
 pub struct Module<'a> {
     pub orig_bytes: &'a [u8],
-<<<<<<< HEAD
-    pub funcs: EntityVec<Func, FuncDecl>,
+    pub funcs: EntityVec<Func, FuncDecl<'a>>,
     pub signatures: EntityVec<Signature, SignatureData>,
     pub globals: EntityVec<Global, GlobalData>,
     pub tables: EntityVec<Table, TableData>,
     pub imports: Vec<Import>,
     pub exports: Vec<Export>,
     pub memories: EntityVec<Memory, MemoryData>,
-=======
-    funcs: EntityVec<Func, FuncDecl<'a>>,
-    signatures: EntityVec<Signature, SignatureData>,
-    globals: EntityVec<Global, GlobalData>,
-    tables: EntityVec<Table, TableData>,
-    imports: Vec<Import>,
-    exports: Vec<Export>,
-    memories: EntityVec<Memory, MemoryData>,
->>>>>>> 8f75137f
     pub start_func: Option<Func>,
 }
 
@@ -152,62 +142,6 @@
 }
 
 impl<'a> Module<'a> {
-<<<<<<< HEAD
-=======
-    pub fn func<'b>(&'b self, id: Func) -> &'b FuncDecl<'a> {
-        &self.funcs[id]
-    }
-    pub fn func_mut<'b>(&'b mut self, id: Func) -> &'b mut FuncDecl<'a> {
-        &mut self.funcs[id]
-    }
-    pub fn funcs<'b>(&'b self) -> impl Iterator<Item = (Func, &'b FuncDecl<'a>)> {
-        self.funcs.entries()
-    }
-    pub fn signature<'b>(&'b self, id: Signature) -> &'b SignatureData {
-        &self.signatures[id]
-    }
-    pub fn signatures<'b>(&'b self) -> impl Iterator<Item = (Signature, &'b SignatureData)> {
-        self.signatures.entries()
-    }
-    pub fn global<'b>(&'b self, id: Global) -> &'b GlobalData {
-        &self.globals[id]
-    }
-    pub fn globals<'b>(&'b self) -> impl Iterator<Item = (Global, &'b GlobalData)> + 'b {
-        self.globals.entries()
-    }
-    pub fn table<'b>(&'b self, id: Table) -> &'b TableData {
-        &self.tables[id]
-    }
-    pub fn tables<'b>(&'b self) -> impl Iterator<Item = (Table, &'b TableData)> + 'b {
-        self.tables.entries()
-    }
-    pub fn memories<'b>(&'b self) -> impl Iterator<Item = (Memory, &'b MemoryData)> + 'b {
-        self.memories.entries()
-    }
-    pub fn imports<'b>(&'b self) -> impl Iterator<Item = &'b Import> + 'b {
-        self.imports.iter()
-    }
-    pub fn exports<'b>(&'b self) -> impl Iterator<Item = &'b Export> + 'b {
-        self.exports.iter()
-    }
-    pub fn table_mut<'b>(&'b mut self, table: Table) -> &'b mut TableData {
-        &mut self.tables[table]
-    }
-    pub fn memory<'b>(&'b self, memory: Memory) -> &'b MemoryData {
-        &self.memories[memory]
-    }
-
-    pub fn memory_mut<'b>(&'b mut self, memory: Memory) -> &'b mut MemoryData {
-        &mut self.memories[memory]
-    }
-
-    pub(crate) fn frontend_add_signature(&mut self, ty: SignatureData) {
-        self.signatures.push(ty);
-    }
-    pub(crate) fn frontend_add_func(&mut self, body: FuncDecl<'a>) -> Func {
-        self.funcs.push(body)
-    }
->>>>>>> 8f75137f
     pub(crate) fn frontend_add_table(&mut self, ty: Type, max: Option<u32>) -> Table {
         let func_elements = if ty == Type::FuncRef {
             Some(vec![])
