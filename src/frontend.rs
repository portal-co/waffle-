//! Frontend: convert Wasm to IR.

#![allow(dead_code)]

use crate::entity::EntityRef;
use crate::errors::FrontendError;
use crate::ir::*;
use crate::op_traits::{op_inputs, op_outputs};
use crate::ops::Operator;
use crate::pool::ListRef;
use addr2line::gimli;
use anyhow::{bail, Result};
use fxhash::{FxHashMap, FxHashSet};
use log::trace;
use std::convert::TryFrom;
use wasmparser::{
    BlockType, DataKind, ExternalKind, Name, NameSectionReader, Parser, Payload, TypeRef,
};

#[derive(Clone, Copy, Debug, Default)]
pub struct FrontendOptions {
    pub debug: bool,
}

pub fn wasm_to_ir<'a>(bytes: &'a [u8], options: &FrontendOptions) -> Result<Module<'a>> {
    let mut module = Module::with_orig_bytes(bytes);
    let parser = Parser::new(0);
    let mut next_func = 0;
    let mut dwarf = gimli::Dwarf::default();
    let mut extra_sections = ExtraSections::default();
    for payload in parser.parse_all(bytes) {
        let payload = payload?;
        handle_payload(
            &mut module,
            payload,
            &mut next_func,
            &mut dwarf,
            &mut extra_sections,
        )?;
    }
    dwarf.locations =
        gimli::LocationLists::new(extra_sections.debug_loc, extra_sections.debug_loclists);
    dwarf.ranges =
        gimli::RangeLists::new(extra_sections.debug_ranges, extra_sections.debug_rnglists);

    if options.debug {
        let debug_map = DebugMap::from_dwarf(dwarf, &mut module.debug, extra_sections.code_offset)?;
        module.debug_map = debug_map;
    }

    Ok(module)
}

fn parse_init_expr<'a>(init_expr: &wasmparser::ConstExpr<'a>) -> Result<Option<u64>> {
    let operators = init_expr
        .get_operators_reader()
        .into_iter()
        .collect::<Result<Vec<wasmparser::Operator>, _>>()?;
    if operators.len() == 1 && matches!(&operators[0], &wasmparser::Operator::End) {
        return Ok(None);
    }
    if operators.len() != 2 || !matches!(&operators[1], &wasmparser::Operator::End) {
        bail!(FrontendError::UnsupportedFeature(format!(
            "Unsupported operator seq in base-address expr: {:?}",
            operators
        )));
    }
    Ok(match &operators[0] {
        &wasmparser::Operator::I32Const { value } => Some(value as u64),
        &wasmparser::Operator::I64Const { value } => Some(value as u64),
        &wasmparser::Operator::F32Const { value } => Some(value.bits() as u64),
        &wasmparser::Operator::F64Const { value } => Some(value.bits()),
        op => anyhow::bail!(FrontendError::UnsupportedFeature(format!(
            "Unsupported data segment base-address operator: {:?}",
            op
        ))),
    })
}

#[derive(Default)]
struct ExtraSections<'a> {
    debug_loc: gimli::DebugLoc<gimli::EndianSlice<'a, gimli::LittleEndian>>,
    debug_loclists: gimli::DebugLocLists<gimli::EndianSlice<'a, gimli::LittleEndian>>,
    debug_ranges: gimli::DebugRanges<gimli::EndianSlice<'a, gimli::LittleEndian>>,
    debug_rnglists: gimli::DebugRngLists<gimli::EndianSlice<'a, gimli::LittleEndian>>,
    code_offset: u32,
}

fn handle_payload<'a>(
    module: &mut Module<'a>,
    payload: Payload<'a>,
    next_func: &mut usize,
    dwarf: &mut gimli::Dwarf<gimli::EndianSlice<'a, gimli::LittleEndian>>,
    extra_sections: &mut ExtraSections<'a>,
) -> Result<()> {
    trace!("Wasm parser item: {:?}", payload);
    match payload {
        Payload::TypeSection(reader) => {
            for rec_group in reader {
                for ty in rec_group?.into_types() {
                    match &ty.composite_type {
                        wasmparser::CompositeType::Func(fty) => {
                            module.signatures.push(fty.into());
                        }
                        _ => bail!(FrontendError::UnsupportedFeature(
                            "non-function type in type section".into()
                        )),
                    }
                }
            }
        }
        Payload::ImportSection(reader) => {
            for import in reader {
                let import = import?;
                let module_name = import.module.to_owned();
                let name = import.name.to_owned();
                let kind = match import.ty {
                    TypeRef::Func(sig_idx) => {
                        let func = module
                            .funcs
                            .push(FuncDecl::Import(Signature::from(sig_idx), "".to_owned()));
                        *next_func += 1;
                        ImportKind::Func(func)
                    }
                    TypeRef::Global(ty) => {
                        let mutable = ty.mutable;
                        let ty = ty.content_type.into();
                        let global = module.globals.push(GlobalData {
                            ty,
                            value: None,
                            mutable,
                        });
                        ImportKind::Global(global)
                    }
                    TypeRef::Table(ty) => {
                        let table = module.frontend_add_table(
                            ty.element_type.into(),
                            ty.initial,
                            ty.maximum,
                        );
                        ImportKind::Table(table)
                    }
                    TypeRef::Memory(mem) => {
                        let mem = module.memories.push(MemoryData {
                            initial_pages: mem.initial as usize,
                            maximum_pages: mem.maximum.map(|max| max as usize),
                            segments: vec![],
                        });
                        ImportKind::Memory(mem)
                    }
                    t => {
                        bail!(FrontendError::UnsupportedFeature(format!(
                            "Unknown import type: {:?}",
                            t
                        )));
                    }
                };
                module.imports.push(Import {
                    module: module_name,
                    name,
                    kind,
                });
            }
        }
        Payload::GlobalSection(reader) => {
            for global in reader {
                let global = global?;
                let mutable = global.ty.mutable;
                let ty = global.ty.content_type.into();
                let init_expr = parse_init_expr(&global.init_expr)?;
                module.globals.push(GlobalData {
                    ty,
                    value: init_expr,
                    mutable,
                });
            }
        }
        Payload::TableSection(reader) => {
            for table in reader {
                let table = table?;
                module.frontend_add_table(
                    table.ty.element_type.into(),
                    table.ty.initial,
                    table.ty.maximum,
                );
            }
        }
        Payload::FunctionSection(reader) => {
            for sig_idx in reader {
                let sig_idx = Signature::from(sig_idx?);
                module.funcs.push(FuncDecl::Body(
                    sig_idx,
                    "".to_owned(),
                    FunctionBody::default(),
                ));
            }
        }
        Payload::CodeSectionStart { range, .. } => {
            extra_sections.code_offset = range.start as u32;
        }
        Payload::CodeSectionEntry(body) => {
            let func_idx = Func::new(*next_func);
            *next_func += 1;

            let sig = module.funcs[func_idx].sig();
            let name = module.funcs[func_idx].name().to_owned();
            module.funcs[func_idx] = FuncDecl::Lazy(sig, name, body);
        }
        Payload::ExportSection(reader) => {
            for export in reader {
                let export = export?;
                let name = export.name.to_owned();
                let kind = match export.kind {
                    ExternalKind::Func => Some(ExportKind::Func(Func::from(export.index))),
                    ExternalKind::Table => Some(ExportKind::Table(Table::from(export.index))),
                    ExternalKind::Global => Some(ExportKind::Global(Global::from(export.index))),
                    ExternalKind::Memory => Some(ExportKind::Memory(Memory::from(export.index))),
                    _ => None,
                };
                if let Some(kind) = kind {
                    module.exports.push(Export { name, kind });
                }
            }
        }
        Payload::MemorySection(reader) => {
            for memory in reader {
                let memory = memory?;
                module.memories.push(MemoryData {
                    initial_pages: memory.initial as usize,
                    maximum_pages: memory.maximum.map(|max| max as usize),
                    segments: vec![],
                });
            }
        }
        Payload::DataSection(reader) => {
            for segment in reader {
                let segment = segment?;
                match &segment.kind {
                    DataKind::Passive => {}
                    DataKind::Active {
                        memory_index,
                        offset_expr,
                    } => {
                        let data = segment.data.to_vec();
                        let memory = Memory::from(*memory_index);
                        let offset = parse_init_expr(offset_expr)?.unwrap_or(0) as usize;
                        module.memories[memory]
                            .segments
                            .push(MemorySegment { offset, data });
                    }
                }
            }
        }
        Payload::CustomSection(reader) if reader.name() == "name" => {
            let name_reader = NameSectionReader::new(reader.data(), reader.data_offset());
            for subsection in name_reader {
                let subsection = subsection?;
                match subsection {
                    Name::Function(names) => {
                        for name in names {
                            let name = name?;
                            module.funcs[Func::new(name.index as usize)].set_name(name.name);
                        }
                    }
                    _ => {}
                }
            }
        }
        Payload::CustomSection(reader) if reader.name() == ".debug_info" => {
            dwarf.debug_info = gimli::DebugInfo::new(reader.data(), gimli::LittleEndian);
        }
        Payload::CustomSection(reader) if reader.name() == ".debug_abbrev" => {
            dwarf.debug_abbrev = gimli::DebugAbbrev::new(reader.data(), gimli::LittleEndian);
        }
        Payload::CustomSection(reader) if reader.name() == ".debug_addr" => {
            dwarf.debug_addr =
                gimli::DebugAddr::from(gimli::EndianSlice::new(reader.data(), gimli::LittleEndian));
        }
        Payload::CustomSection(reader) if reader.name() == ".debug_aranges" => {
            dwarf.debug_aranges = gimli::DebugAranges::new(reader.data(), gimli::LittleEndian);
        }
        Payload::CustomSection(reader) if reader.name() == ".debug_line" => {
            dwarf.debug_line = gimli::DebugLine::new(reader.data(), gimli::LittleEndian);
        }
        Payload::CustomSection(reader) if reader.name() == ".debug_line_str" => {
            dwarf.debug_line_str = gimli::DebugLineStr::new(reader.data(), gimli::LittleEndian);
        }
        Payload::CustomSection(reader) if reader.name() == ".debug_str" => {
            dwarf.debug_str = gimli::DebugStr::new(reader.data(), gimli::LittleEndian);
        }
        Payload::CustomSection(reader) if reader.name() == ".debug_str_offsets" => {
            dwarf.debug_str_offsets = gimli::DebugStrOffsets::from(gimli::EndianSlice::new(
                reader.data(),
                gimli::LittleEndian,
            ));
        }
        Payload::CustomSection(reader) if reader.name() == ".debug_types" => {
            dwarf.debug_types = gimli::DebugTypes::new(reader.data(), gimli::LittleEndian);
        }
        Payload::CustomSection(reader) if reader.name() == ".debug_loc" => {
            extra_sections.debug_loc = gimli::DebugLoc::new(reader.data(), gimli::LittleEndian);
        }
        Payload::CustomSection(reader) if reader.name() == ".debug_loclists" => {
            extra_sections.debug_loclists =
                gimli::DebugLocLists::new(reader.data(), gimli::LittleEndian);
        }
        Payload::CustomSection(reader) if reader.name() == ".debug_ranges" => {
            extra_sections.debug_ranges =
                gimli::DebugRanges::new(reader.data(), gimli::LittleEndian);
        }
        Payload::CustomSection(reader) if reader.name() == ".debug_rnglists" => {
            extra_sections.debug_rnglists =
                gimli::DebugRngLists::new(reader.data(), gimli::LittleEndian);
        }
        Payload::CustomSection(reader) => {
            module
                .custom_sections
                .insert(reader.name().to_owned(), reader.data().to_owned());
        }
        Payload::Version { .. } => {}
        Payload::ElementSection(reader) => {
            for element in reader {
                let element = element?;
                match &element.kind {
                    wasmparser::ElementKind::Passive => {}
                    wasmparser::ElementKind::Declared => {}
                    wasmparser::ElementKind::Active {
                        table_index,
                        offset_expr,
                    } => {
                        let table = Table::from(table_index.unwrap_or(0));
                        let offset = parse_init_expr(&offset_expr)?.unwrap_or(0) as usize;
                        let funcs = match element.items {
                            wasmparser::ElementItems::Functions(items) => {
                                let mut funcs = vec![];
                                for item in items {
                                    let item = item?;
                                    let func = Func::from(item);
                                    funcs.push(func);
                                }
                                funcs
                            }
                            wasmparser::ElementItems::Expressions(_, const_exprs) => {
                                let mut funcs = vec![];
                                for const_expr in const_exprs {
                                    let const_expr = const_expr?;
                                    let mut func = None;
                                    for op in const_expr.get_operators_reader() {
                                        let op = op?;
                                        match op {
                                            wasmparser::Operator::End => {}
                                            wasmparser::Operator::RefFunc { function_index } => {
                                                func = Some(Func::from(function_index));
                                            }
                                            wasmparser::Operator::RefNull { .. } => {
                                                func = Some(Func::invalid());
                                            }
                                            _ => panic!("Unsupported table-init op: {:?}", op),
                                        }
                                    }
                                    funcs.push(func.unwrap_or(Func::invalid()));
                                }
                                funcs
                            }
                        };

                        let table_items = module.tables[table].func_elements.as_mut().unwrap();
                        let new_size = offset.checked_add(funcs.len()).ok_or_else(|| {
                            FrontendError::TooLarge(format!(
                                "Overflowing element offset + length: {} + {}",
                                offset,
                                funcs.len()
                            ))
                        })?;
                        if new_size > table_items.len() {
                            static MAX_TABLE: usize = 100_000;
                            if new_size > MAX_TABLE {
                                bail!(FrontendError::TooLarge(format!(
                                    "Too many table elements: {:?}",
                                    new_size
                                )));
                            }
                            table_items.resize(new_size, Func::invalid());
                        }
                        table_items[offset..new_size].copy_from_slice(&funcs[..]);
                    }
                }
            }
        }
        Payload::End(_) => {}
        Payload::StartSection { func, .. } => {
            module.start_func = Some(Func::from(func));
        }
        payload => {
            log::warn!("Skipping section: {:?}", payload);
        }
    }

    Ok(())
}

struct DebugLocReader<'a> {
    code_offset: u32,
    locs: &'a [(u32, u32, SourceLoc)],
}

impl<'a> DebugLocReader<'a> {
    fn new(module: &'a Module, func_offset_in_file: u32) -> Self {
        let code_offset = module.debug_map.code_offset;
        let func_address = func_offset_in_file - code_offset;
        let start = match module
            .debug_map
            .tuples
            .binary_search_by(|&(start, len, _)| {
                use std::cmp::Ordering::*;
                if start > func_address {
                    Greater
                } else if (start + len) <= func_address {
                    Less
                } else {
                    Equal
                }
            }) {
            Ok(idx) => idx,
            Err(idx) => idx,
        };
        DebugLocReader {
            code_offset,
            locs: &module.debug_map.tuples[start..],
        }
    }

    fn get_loc(&mut self, offset: usize) -> SourceLoc {
        let address = u32::try_from(offset).unwrap() - self.code_offset;
        while self.locs.len() > 0 {
            let (start, len, loc) = self.locs[0];
            if address < start {
                break;
            }
            if address < start + len {
                return loc;
            }
            self.locs = &self.locs[1..];
        }
        SourceLoc::invalid()
    }
}

pub(crate) fn parse_body<'a>(
    module: &'a Module,
    my_sig: Signature,
    body: &mut wasmparser::FunctionBody,
) -> Result<FunctionBody> {
    let mut ret: FunctionBody = FunctionBody::default();

    let mut debug_locs = DebugLocReader::new(module, body.range().start as u32);

    for &param in &module.signatures[my_sig].params[..] {
        ret.locals.push(param.into());
    }
    ret.n_params = module.signatures[my_sig].params.len();
    for &r in &module.signatures[my_sig].returns[..] {
        ret.rets.push(r.into());
    }

    let mut locals = body.get_locals_reader()?;
    for _ in 0..locals.get_count() {
        let (count, ty) = locals.read()?;
        for _ in 0..count {
            ret.locals.push(ty.into());
        }
    }
    let locals = ret.locals.clone();

    trace!(
        "Parsing function body: locals = {:?} sig = {:?}",
        ret.locals,
        module.signatures[my_sig]
    );

    let mut builder = FunctionBodyBuilder::new(module, my_sig, &mut ret);
    let entry = Block::new(0);
    builder.body.entry = entry;
    builder.locals.seal_block_preds(entry, &mut builder.body);
    builder.locals.start_block(entry);

    for (arg_idx, &arg_ty) in module.signatures[my_sig].params.iter().enumerate() {
        let local_idx = Local::new(arg_idx);
        builder.body.add_blockparam(entry, arg_ty);
        let value = builder.body.blocks[entry].params.last().unwrap().1;
        trace!("defining local {} to value {}", local_idx, value);
        builder.locals.declare(local_idx, arg_ty);
        builder.locals.set(local_idx, value);
    }

    let n_args = module.signatures[my_sig].params.len();
    for (offset, local_ty) in locals.values().enumerate() {
        let local_idx = Local::new(n_args + offset);
        builder.locals.declare(local_idx, *local_ty);
    }

    let ops = body.get_operators_reader()?;
    for item in ops.into_iter_with_offsets() {
        let (op, offset) = item?;
        let loc = debug_locs.get_loc(offset);
        if builder.reachable {
            builder.handle_op(op, loc)?;
        } else {
            builder.handle_op_unreachable(op)?;
        }
    }

    if builder.reachable {
        builder.handle_op(wasmparser::Operator::Return, SourceLoc::invalid())?;
    }

    for block in builder.body.blocks.iter() {
        log::trace!("checking if block is sealed: {}", block);
        debug_assert!(builder.locals.is_sealed(block));
    }
    for value in builder.body.values.values() {
        debug_assert!(!matches!(value, &ValueDef::Placeholder(_)));
    }

    trace!("Final function body:{:?}", ret);

    Ok(ret)
}

#[derive(Debug, Clone, Default)]
struct LocalTracker {
    /// Types of locals, as declared.
    types: FxHashMap<Local, Type>,
    /// The current block.
    cur_block: Block,
    /// In some block?
    in_block: bool,
    /// Is the given block sealed?
    block_sealed: FxHashSet<Block>,
    /// The local-to-value mapping at the start of a block.
    block_start: FxHashMap<Block, FxHashMap<Local, Value>>,
    /// The local-to-value mapping at the end of a block.
    block_end: FxHashMap<Block, FxHashMap<Local, Value>>,
    in_cur_block: FxHashMap<Local, Value>,
    incomplete_phis: FxHashMap<Block, Vec<(Local, Value)>>,
}

impl LocalTracker {
    pub fn declare(&mut self, local: Local, ty: Type) {
        let was_present = self.types.insert(local, ty).is_some();
        assert!(!was_present);
    }

    pub fn start_block(&mut self, block: Block) {
        log::trace!("start_block: block {}", block);
        assert!(!self.in_block);
        self.in_block = true;
        self.cur_block = block;
    }

    pub fn finish_block(&mut self, reachable: bool) {
        if !self.in_block {
            assert!(!reachable);
            return;
        }
        log::trace!("finish_block: block {}", self.cur_block);
        if reachable {
            let mapping = std::mem::take(&mut self.in_cur_block);
            log::trace!(" -> mapping: {:?}", mapping);
            let old_mapping = self.block_end.insert(self.cur_block, mapping);
            assert!(
                old_mapping.is_none(),
                "Mapping already present for {}: {:?}",
                self.cur_block,
                old_mapping
            );
        } else {
            self.in_cur_block.clear();
            self.block_end.insert(self.cur_block, FxHashMap::default());
        }
        self.in_block = false;
    }

    pub fn seal_block_preds(&mut self, block: Block, body: &mut FunctionBody) {
        log::trace!("seal_block_preds: block {}", block);
        let not_sealed = self.block_sealed.insert(block);
        assert!(not_sealed);
        for (local, phi_value) in self
            .incomplete_phis
            .remove(&block)
            .unwrap_or_else(|| vec![])
        {
            self.compute_blockparam(body, block, local, phi_value);
        }
    }

    fn is_sealed(&self, block: Block) -> bool {
        self.block_sealed.contains(&block)
    }

    pub fn set(&mut self, local: Local, value: Value) {
        log::trace!("set: local {} value {:?}", local, value);
        self.in_cur_block.insert(local, value);
    }

    fn get_in_block(&mut self, body: &mut FunctionBody, at_block: Block, local: Local) -> Value {
        log::trace!(
            "get_in_block: at_block {} local {} cur_block {}",
            at_block,
            local,
            self.cur_block
        );
        let ty = body.locals[local];

        if self.cur_block == at_block {
            if let Some(&value) = self.in_cur_block.get(&local) {
                log::trace!(" -> {:?}", value);
                return value;
            }
        }

        if self.is_sealed(at_block) {
            if let Some(end_mapping) = self.block_end.get(&at_block) {
                if let Some(&value) = end_mapping.get(&local) {
                    log::trace!(" -> from end_mapping: {:?}", value);
                    return value;
                }
            }

            if body.blocks[at_block].preds.is_empty() {
                let value = self.create_default_value(body, ty, at_block);
                log::trace!(" -> created default: {:?}", value);
                return value;
            }

            let placeholder = body.add_placeholder(ty);
            body.mark_value_as_local(placeholder, local);
            if at_block == self.cur_block {
                self.in_cur_block.insert(local, placeholder);
            } else {
                self.block_end
                    .get_mut(&at_block)
                    .unwrap()
                    .insert(local, placeholder);
            }
            log::trace!(" -> created placeholder: {:?}", placeholder);
            self.compute_blockparam(body, at_block, local, placeholder);
            placeholder
        } else {
            if let Some(end_mapping) = self.block_end.get(&at_block) {
                if let Some(&value) = end_mapping.get(&local) {
                    log::trace!(" -> from end_mapping: {:?}", value);
                    return value;
                }
            }

            let placeholder = body.add_placeholder(ty);
            body.mark_value_as_local(placeholder, local);
            if at_block == self.cur_block {
                self.in_cur_block.insert(local, placeholder);
            } else {
                self.block_end
                    .get_mut(&at_block)
                    .unwrap()
                    .insert(local, placeholder);
            }
            log::trace!(
                " -> created placeholder and added as incomplete phi: {:?}",
                placeholder
            );
            self.incomplete_phis
                .entry(at_block)
                .or_insert_with(|| vec![])
                .push((local, placeholder));

            placeholder
        }
    }

    pub fn get(&mut self, body: &mut FunctionBody, local: Local) -> Value {
        self.get_in_block(body, self.cur_block, local)
    }

    fn create_default_value(
        &mut self,
        body: &mut FunctionBody,
        ty: Type,
        at_block: Block,
    ) -> Value {
        let types = body.single_type_list(ty);
        let val = match ty {
            Type::I32 => body.add_value(ValueDef::Operator(
                Operator::I32Const { value: 0 },
                ListRef::default(),
                types,
            )),
            Type::I64 => body.add_value(ValueDef::Operator(
                Operator::I64Const { value: 0 },
                ListRef::default(),
                types,
            )),
            Type::F32 => body.add_value(ValueDef::Operator(
                Operator::F32Const { value: 0 },
                ListRef::default(),
                types,
            )),
            Type::F64 => body.add_value(ValueDef::Operator(
                Operator::F64Const { value: 0 },
                ListRef::default(),
                types,
            )),
            Type::V128 => body.add_value(ValueDef::Operator(
                Operator::V128Const { value: 0 },
                ListRef::default(),
                types,
            )),
            _ => todo!("unsupported type: {:?}", ty),
        };
        body.append_to_block(at_block, val);
        log::trace!(
            "created default value {} of type {} at block {}",
            val,
            ty,
            at_block
        );
        val
    }

    fn compute_blockparam(
        &mut self,
        body: &mut FunctionBody,
        block: Block,
        local: Local,
        value: Value,
    ) {
        log::trace!(
            "compute_blockparam: block {} local {} value {:?}",
            block,
            local,
            value
        );
        let mut results: Vec<Value> = vec![];
        let preds = body.blocks[block].preds.clone();
        for pred in preds {
            let pred_value = self.get_in_block(body, pred, local);
            log::trace!(
                "compute_blockparam: block {} local {} value {:?}: pred {} -> {:?}",
                block,
                local,
                value,
                pred,
                pred_value
            );
            results.push(pred_value);
        }

        let mut non_self = results.iter().filter(|&&v| v != value);
        let trivial_alias = match non_self.next() {
            None => None,
            Some(&first) if non_self.all(|&v| v == first) && body.resolve_alias(first) != value => {
                Some(first)
            }
            Some(_) => None,
        };

        if let Some(v) = trivial_alias {
            log::trace!(
                "compute_blockparam: block {} local {} value {:?}: alias to {:?}",
                block,
                local,
                value,
                v
            );
            body.set_alias(value, v);
        } else {
            log::trace!(
                "compute_blockparam: block {} local {} value {:?}: making blockparam",
                block,
                local,
                value,
            );
            body.replace_placeholder_with_blockparam(block, value);
            for (i, (&pred, result)) in body.blocks[block]
                .preds
                .clone()
                .iter()
                .zip(results.into_iter())
                .enumerate()
            {
                let index = body.blocks[block].pos_in_pred_succ[i];
                body.blocks[pred].terminator.update_target(index, |target| {
                    log::trace!(
                        "compute_blockparam: block {} local {} value {:?}: in pred {}, adding branch arg {:?}",
                        block,
                        local,
                        value,
                        pred,
                        result,
                    );
                    target.args.push(result);
                });
            }
        }
    }
}

#[derive(Debug)]
struct FunctionBodyBuilder<'a, 'b> {
    module: &'b Module<'a>,
    my_sig: Signature,
    body: &'b mut FunctionBody,
    locals: LocalTracker,
    cur_block: Block,
    reachable: bool,
    ctrl_stack: Vec<Frame>,
    op_stack: Vec<(Type, Value)>,
}

#[derive(Clone, Debug)]
enum Frame {
    Block {
        start_depth: usize,
        out: Block,
        params: Vec<Type>,
        results: Vec<Type>,
        out_reachable: bool,
    },
    Loop {
        start_depth: usize,
        header: Block,
        out: Block,
        params: Vec<Type>,
        results: Vec<Type>,
    },
    If {
        start_depth: usize,
        out: Block,
        el: Block,
        param_values: Vec<(Type, Value)>,
        params: Vec<Type>,
        results: Vec<Type>,
        head_reachable: bool,
        merge_reachable: bool,
    },
    Else {
        start_depth: usize,
        out: Block,
        params: Vec<Type>,
        results: Vec<Type>,
        merge_reachable: bool,
    },
}

impl Frame {
    fn start_depth(&self) -> usize {
        match self {
            Frame::Block { start_depth, .. }
            | Frame::Loop { start_depth, .. }
            | Frame::If { start_depth, .. }
            | Frame::Else { start_depth, .. } => *start_depth,
        }
    }

    fn br_args(&self) -> &[Type] {
        match self {
            Frame::Block { results, .. }
            | Frame::If { results, .. }
            | Frame::Else { results, .. } => &results[..],
            Frame::Loop { params, .. } => &params[..],
        }
    }

    fn br_target(&self) -> Block {
        match self {
            Frame::Block { out, .. } => *out,
            Frame::Loop { header, .. } => *header,
            Frame::If { out, .. } | Frame::Else { out, .. } => *out,
        }
    }

    fn out(&self) -> Block {
        match self {
            Frame::Block { out, .. }
            | Frame::Loop { out, .. }
            | Frame::If { out, .. }
            | Frame::Else { out, .. } => *out,
        }
    }

    fn params(&self) -> &[Type] {
        match self {
            Frame::Block { params, .. }
            | Frame::Loop { params, .. }
            | Frame::If { params, .. }
            | Frame::Else { params, .. } => &params[..],
        }
    }

    fn results(&self) -> &[Type] {
        match self {
            Frame::Block { results, .. }
            | Frame::Loop { results, .. }
            | Frame::If { results, .. }
            | Frame::Else { results, .. } => &results[..],
        }
    }

    fn set_reachable(&mut self) {
        match self {
            Frame::Block { out_reachable, .. } => *out_reachable = true,
            Frame::If {
                merge_reachable, ..
            }
            | Frame::Else {
                merge_reachable, ..
            } => *merge_reachable = true,
            _ => {}
        }
    }
}

impl<'a, 'b> FunctionBodyBuilder<'a, 'b> {
    fn new(module: &'b Module<'a>, my_sig: Signature, body: &'b mut FunctionBody) -> Self {
        body.blocks.push(BlockDef::default());
        let mut ret = Self {
            module,
            my_sig,
            body,
            ctrl_stack: vec![],
            op_stack: vec![],
            cur_block: Block::new(0),
            reachable: true,
            locals: LocalTracker::default(),
        };

        // Push initial implicit Block.
        let results = module.signatures[my_sig].returns.to_vec();
        let out = ret.body.add_block();
        ret.add_block_params(out, &results[..]);
        ret.ctrl_stack.push(Frame::Block {
            start_depth: 0,
            out,
            params: vec![],
            results,
            out_reachable: false,
        });
        ret
    }

    fn pop_n(&mut self, n: usize) -> Vec<Value> {
        assert!(self.reachable);
        let new_top = self.op_stack.len() - n;
        let ret = self.op_stack[new_top..]
            .iter()
            .map(|(_ty, value)| *value)
            .collect::<Vec<_>>();
        self.op_stack.truncate(new_top);
        ret
    }

    fn pop_1(&mut self) -> Value {
        assert!(self.reachable);
        self.op_stack.pop().unwrap().1
    }

    fn block_results(&mut self, tys: &[Type], start_depth: usize, at_block: Block) -> Vec<Value> {
        if self.op_stack.len() < start_depth + tys.len() {
            tys.iter()
                .map(|&ty| {
                    self.locals
                        .create_default_value(&mut self.body, ty, at_block)
                })
                .collect()
        } else {
            self.pop_n(tys.len())
        }
    }

    fn handle_op(&mut self, op: wasmparser::Operator<'a>, loc: SourceLoc) -> Result<()> {
        trace!("handle_op: {:?}", op);
        trace!("op_stack = {:?}", self.op_stack);
        trace!("ctrl_stack = {:?}", self.ctrl_stack);
        trace!("locals = {:?}", self.locals);

        debug_assert!(self.reachable);

        if self.handle_ctrl_op(op.clone())? {
            return Ok(());
        }

        match &op {
            wasmparser::Operator::Unreachable => {
                self.emit_unreachable();
            }

            wasmparser::Operator::LocalGet { local_index } => {
                let local_index = Local::from(*local_index);
                let ty = self.body.locals[local_index];
                let value = self.locals.get(&mut self.body, local_index);
                self.op_stack.push((ty, value));
            }

            wasmparser::Operator::LocalSet { local_index } => {
                let local_index = Local::from(*local_index);
                let (_, value) = self.op_stack.pop().unwrap();
                self.locals.set(local_index, value);
            }

            wasmparser::Operator::LocalTee { local_index } => {
                let local_index = Local::from(*local_index);
                let (_ty, value) = *self.op_stack.last().unwrap();
                self.locals.set(local_index, value);
            }

            wasmparser::Operator::Call { .. }
            | wasmparser::Operator::CallIndirect { .. }
            | wasmparser::Operator::Select
            | wasmparser::Operator::TypedSelect { .. }
            | wasmparser::Operator::GlobalGet { .. }
            | wasmparser::Operator::GlobalSet { .. }
            | wasmparser::Operator::I32Load { .. }
            | wasmparser::Operator::I64Load { .. }
            | wasmparser::Operator::F32Load { .. }
            | wasmparser::Operator::F64Load { .. }
            | wasmparser::Operator::I32Load8S { .. }
            | wasmparser::Operator::I32Load8U { .. }
            | wasmparser::Operator::I32Load16S { .. }
            | wasmparser::Operator::I32Load16U { .. }
            | wasmparser::Operator::I64Load8S { .. }
            | wasmparser::Operator::I64Load8U { .. }
            | wasmparser::Operator::I64Load16S { .. }
            | wasmparser::Operator::I64Load16U { .. }
            | wasmparser::Operator::I64Load32S { .. }
            | wasmparser::Operator::I64Load32U { .. }
            | wasmparser::Operator::I32Store { .. }
            | wasmparser::Operator::I64Store { .. }
            | wasmparser::Operator::F32Store { .. }
            | wasmparser::Operator::F64Store { .. }
            | wasmparser::Operator::I32Store8 { .. }
            | wasmparser::Operator::I32Store16 { .. }
            | wasmparser::Operator::I64Store8 { .. }
            | wasmparser::Operator::I64Store16 { .. }
            | wasmparser::Operator::I64Store32 { .. }
            | wasmparser::Operator::MemorySize { .. }
            | wasmparser::Operator::MemoryGrow { .. }
            | wasmparser::Operator::I32Const { .. }
            | wasmparser::Operator::I64Const { .. }
            | wasmparser::Operator::F32Const { .. }
            | wasmparser::Operator::F64Const { .. }
            | wasmparser::Operator::I32Eqz
            | wasmparser::Operator::I32Eq
            | wasmparser::Operator::I32Ne
            | wasmparser::Operator::I32LtS
            | wasmparser::Operator::I32LtU
            | wasmparser::Operator::I32GtS
            | wasmparser::Operator::I32GtU
            | wasmparser::Operator::I32LeS
            | wasmparser::Operator::I32LeU
            | wasmparser::Operator::I32GeS
            | wasmparser::Operator::I32GeU
            | wasmparser::Operator::I64Eqz
            | wasmparser::Operator::I64Eq
            | wasmparser::Operator::I64Ne
            | wasmparser::Operator::I64LtS
            | wasmparser::Operator::I64LtU
            | wasmparser::Operator::I64GtU
            | wasmparser::Operator::I64GtS
            | wasmparser::Operator::I64LeS
            | wasmparser::Operator::I64LeU
            | wasmparser::Operator::I64GeS
            | wasmparser::Operator::I64GeU
            | wasmparser::Operator::F32Eq
            | wasmparser::Operator::F32Ne
            | wasmparser::Operator::F32Lt
            | wasmparser::Operator::F32Gt
            | wasmparser::Operator::F32Le
            | wasmparser::Operator::F32Ge
            | wasmparser::Operator::F64Eq
            | wasmparser::Operator::F64Ne
            | wasmparser::Operator::F64Lt
            | wasmparser::Operator::F64Gt
            | wasmparser::Operator::F64Le
            | wasmparser::Operator::F64Ge
            | wasmparser::Operator::I32Clz
            | wasmparser::Operator::I32Ctz
            | wasmparser::Operator::I32Popcnt
            | wasmparser::Operator::I32Add
            | wasmparser::Operator::I32Sub
            | wasmparser::Operator::I32Mul
            | wasmparser::Operator::I32DivS
            | wasmparser::Operator::I32DivU
            | wasmparser::Operator::I32RemS
            | wasmparser::Operator::I32RemU
            | wasmparser::Operator::I32And
            | wasmparser::Operator::I32Or
            | wasmparser::Operator::I32Xor
            | wasmparser::Operator::I32Shl
            | wasmparser::Operator::I32ShrS
            | wasmparser::Operator::I32ShrU
            | wasmparser::Operator::I32Rotl
            | wasmparser::Operator::I32Rotr
            | wasmparser::Operator::I64Clz
            | wasmparser::Operator::I64Ctz
            | wasmparser::Operator::I64Popcnt
            | wasmparser::Operator::I64Add
            | wasmparser::Operator::I64Sub
            | wasmparser::Operator::I64Mul
            | wasmparser::Operator::I64DivS
            | wasmparser::Operator::I64DivU
            | wasmparser::Operator::I64RemS
            | wasmparser::Operator::I64RemU
            | wasmparser::Operator::I64And
            | wasmparser::Operator::I64Or
            | wasmparser::Operator::I64Xor
            | wasmparser::Operator::I64Shl
            | wasmparser::Operator::I64ShrS
            | wasmparser::Operator::I64ShrU
            | wasmparser::Operator::I64Rotl
            | wasmparser::Operator::I64Rotr
            | wasmparser::Operator::F32Abs
            | wasmparser::Operator::F32Neg
            | wasmparser::Operator::F32Ceil
            | wasmparser::Operator::F32Floor
            | wasmparser::Operator::F32Trunc
            | wasmparser::Operator::F32Nearest
            | wasmparser::Operator::F32Sqrt
            | wasmparser::Operator::F32Add
            | wasmparser::Operator::F32Sub
            | wasmparser::Operator::F32Mul
            | wasmparser::Operator::F32Div
            | wasmparser::Operator::F32Min
            | wasmparser::Operator::F32Max
            | wasmparser::Operator::F32Copysign
            | wasmparser::Operator::F64Abs
            | wasmparser::Operator::F64Neg
            | wasmparser::Operator::F64Ceil
            | wasmparser::Operator::F64Floor
            | wasmparser::Operator::F64Trunc
            | wasmparser::Operator::F64Nearest
            | wasmparser::Operator::F64Sqrt
            | wasmparser::Operator::F64Add
            | wasmparser::Operator::F64Sub
            | wasmparser::Operator::F64Mul
            | wasmparser::Operator::F64Div
            | wasmparser::Operator::F64Min
            | wasmparser::Operator::F64Max
            | wasmparser::Operator::F64Copysign
            | wasmparser::Operator::I32WrapI64
            | wasmparser::Operator::I32TruncF32S
            | wasmparser::Operator::I32TruncF32U
            | wasmparser::Operator::I32TruncF64S
            | wasmparser::Operator::I32TruncF64U
            | wasmparser::Operator::I64ExtendI32S
            | wasmparser::Operator::I64ExtendI32U
            | wasmparser::Operator::I64TruncF32S
            | wasmparser::Operator::I64TruncF32U
            | wasmparser::Operator::I64TruncF64S
            | wasmparser::Operator::I64TruncF64U
            | wasmparser::Operator::F32ConvertI32S
            | wasmparser::Operator::F32ConvertI32U
            | wasmparser::Operator::F32ConvertI64S
            | wasmparser::Operator::F32ConvertI64U
            | wasmparser::Operator::F32DemoteF64
            | wasmparser::Operator::F64ConvertI32S
            | wasmparser::Operator::F64ConvertI32U
            | wasmparser::Operator::F64ConvertI64S
            | wasmparser::Operator::F64ConvertI64U
            | wasmparser::Operator::F64PromoteF32
            | wasmparser::Operator::I32Extend8S
            | wasmparser::Operator::I32Extend16S
            | wasmparser::Operator::I64Extend8S
            | wasmparser::Operator::I64Extend16S
            | wasmparser::Operator::I64Extend32S
            | wasmparser::Operator::I32TruncSatF32S
            | wasmparser::Operator::I32TruncSatF32U
            | wasmparser::Operator::I32TruncSatF64S
            | wasmparser::Operator::I32TruncSatF64U
            | wasmparser::Operator::I64TruncSatF32S
            | wasmparser::Operator::I64TruncSatF32U
            | wasmparser::Operator::I64TruncSatF64S
            | wasmparser::Operator::I64TruncSatF64U
            | wasmparser::Operator::F32ReinterpretI32
            | wasmparser::Operator::F64ReinterpretI64
            | wasmparser::Operator::I32ReinterpretF32
            | wasmparser::Operator::I64ReinterpretF64
            | wasmparser::Operator::TableGet { .. }
            | wasmparser::Operator::TableSet { .. }
            | wasmparser::Operator::TableGrow { .. }
            | wasmparser::Operator::TableSize { .. }
<<<<<<< HEAD
            | wasmparser::Operator::MemoryCopy { .. }
            | wasmparser::Operator::MemoryFill { .. } => {
=======
            | wasmparser::Operator::V128Load { .. }
            | wasmparser::Operator::V128Load8x8S { .. }
            | wasmparser::Operator::V128Load8x8U { .. }
            | wasmparser::Operator::V128Load16x4S { .. }
            | wasmparser::Operator::V128Load16x4U { .. }
            | wasmparser::Operator::V128Load32x2S { .. }
            | wasmparser::Operator::V128Load32x2U { .. }
            | wasmparser::Operator::V128Load8Splat { .. }
            | wasmparser::Operator::V128Load16Splat { .. }
            | wasmparser::Operator::V128Load32Splat { .. }
            | wasmparser::Operator::V128Load64Splat { .. }
            | wasmparser::Operator::V128Load32Zero { .. }
            | wasmparser::Operator::V128Load64Zero { .. }
            | wasmparser::Operator::V128Store { .. }
            | wasmparser::Operator::V128Load8Lane { .. }
            | wasmparser::Operator::V128Load16Lane { .. }
            | wasmparser::Operator::V128Load32Lane { .. }
            | wasmparser::Operator::V128Load64Lane { .. }
            | wasmparser::Operator::V128Store8Lane { .. }
            | wasmparser::Operator::V128Store16Lane { .. }
            | wasmparser::Operator::V128Store32Lane { .. }
            | wasmparser::Operator::V128Store64Lane { .. }
            | wasmparser::Operator::V128Const { .. }
            | wasmparser::Operator::I8x16Shuffle { .. }
            | wasmparser::Operator::I8x16ExtractLaneS { .. }
            | wasmparser::Operator::I8x16ExtractLaneU { .. }
            | wasmparser::Operator::I8x16ReplaceLane { .. }
            | wasmparser::Operator::I16x8ExtractLaneS { .. }
            | wasmparser::Operator::I16x8ExtractLaneU { .. }
            | wasmparser::Operator::I16x8ReplaceLane { .. }
            | wasmparser::Operator::I32x4ExtractLane { .. }
            | wasmparser::Operator::I32x4ReplaceLane { .. }
            | wasmparser::Operator::I64x2ExtractLane { .. }
            | wasmparser::Operator::I64x2ReplaceLane { .. }
            | wasmparser::Operator::F32x4ExtractLane { .. }
            | wasmparser::Operator::F32x4ReplaceLane { .. }
            | wasmparser::Operator::F64x2ExtractLane { .. }
            | wasmparser::Operator::F64x2ReplaceLane { .. }
            | wasmparser::Operator::I8x16Swizzle
            | wasmparser::Operator::I8x16Splat
            | wasmparser::Operator::I16x8Splat
            | wasmparser::Operator::I32x4Splat
            | wasmparser::Operator::I64x2Splat
            | wasmparser::Operator::F32x4Splat
            | wasmparser::Operator::F64x2Splat
            | wasmparser::Operator::I8x16Eq
            | wasmparser::Operator::I8x16Ne
            | wasmparser::Operator::I8x16LtS
            | wasmparser::Operator::I8x16LtU
            | wasmparser::Operator::I8x16GtS
            | wasmparser::Operator::I8x16GtU
            | wasmparser::Operator::I8x16LeS
            | wasmparser::Operator::I8x16LeU
            | wasmparser::Operator::I8x16GeS
            | wasmparser::Operator::I8x16GeU
            | wasmparser::Operator::I16x8Eq
            | wasmparser::Operator::I16x8Ne
            | wasmparser::Operator::I16x8LtS
            | wasmparser::Operator::I16x8LtU
            | wasmparser::Operator::I16x8GtS
            | wasmparser::Operator::I16x8GtU
            | wasmparser::Operator::I16x8LeS
            | wasmparser::Operator::I16x8LeU
            | wasmparser::Operator::I16x8GeS
            | wasmparser::Operator::I16x8GeU
            | wasmparser::Operator::I32x4Eq
            | wasmparser::Operator::I32x4Ne
            | wasmparser::Operator::I32x4LtS
            | wasmparser::Operator::I32x4LtU
            | wasmparser::Operator::I32x4GtS
            | wasmparser::Operator::I32x4GtU
            | wasmparser::Operator::I32x4LeS
            | wasmparser::Operator::I32x4LeU
            | wasmparser::Operator::I32x4GeS
            | wasmparser::Operator::I32x4GeU
            | wasmparser::Operator::I64x2Eq
            | wasmparser::Operator::I64x2Ne
            | wasmparser::Operator::I64x2LtS
            | wasmparser::Operator::I64x2GtS
            | wasmparser::Operator::I64x2LeS
            | wasmparser::Operator::I64x2GeS
            | wasmparser::Operator::F32x4Eq
            | wasmparser::Operator::F32x4Ne
            | wasmparser::Operator::F32x4Lt
            | wasmparser::Operator::F32x4Gt
            | wasmparser::Operator::F32x4Le
            | wasmparser::Operator::F32x4Ge
            | wasmparser::Operator::F64x2Eq
            | wasmparser::Operator::F64x2Ne
            | wasmparser::Operator::F64x2Lt
            | wasmparser::Operator::F64x2Gt
            | wasmparser::Operator::F64x2Le
            | wasmparser::Operator::F64x2Ge
            | wasmparser::Operator::V128Not
            | wasmparser::Operator::V128And
            | wasmparser::Operator::V128AndNot
            | wasmparser::Operator::V128Or
            | wasmparser::Operator::V128Xor
            | wasmparser::Operator::V128Bitselect
            | wasmparser::Operator::V128AnyTrue
            | wasmparser::Operator::I8x16Abs
            | wasmparser::Operator::I8x16Neg
            | wasmparser::Operator::I8x16Popcnt
            | wasmparser::Operator::I8x16AllTrue
            | wasmparser::Operator::I8x16Bitmask
            | wasmparser::Operator::I8x16NarrowI16x8S
            | wasmparser::Operator::I8x16NarrowI16x8U
            | wasmparser::Operator::I8x16Shl
            | wasmparser::Operator::I8x16ShrS
            | wasmparser::Operator::I8x16ShrU
            | wasmparser::Operator::I8x16Add
            | wasmparser::Operator::I8x16AddSatS
            | wasmparser::Operator::I8x16AddSatU
            | wasmparser::Operator::I8x16Sub
            | wasmparser::Operator::I8x16SubSatS
            | wasmparser::Operator::I8x16SubSatU
            | wasmparser::Operator::I8x16MinS
            | wasmparser::Operator::I8x16MinU
            | wasmparser::Operator::I8x16MaxS
            | wasmparser::Operator::I8x16MaxU
            | wasmparser::Operator::I8x16AvgrU
            | wasmparser::Operator::I16x8ExtAddPairwiseI8x16S
            | wasmparser::Operator::I16x8ExtAddPairwiseI8x16U
            | wasmparser::Operator::I16x8Abs
            | wasmparser::Operator::I16x8Neg
            | wasmparser::Operator::I16x8Q15MulrSatS
            | wasmparser::Operator::I16x8AllTrue
            | wasmparser::Operator::I16x8Bitmask
            | wasmparser::Operator::I16x8NarrowI32x4S
            | wasmparser::Operator::I16x8NarrowI32x4U
            | wasmparser::Operator::I16x8ExtendLowI8x16S
            | wasmparser::Operator::I16x8ExtendHighI8x16S
            | wasmparser::Operator::I16x8ExtendLowI8x16U
            | wasmparser::Operator::I16x8ExtendHighI8x16U
            | wasmparser::Operator::I16x8Shl
            | wasmparser::Operator::I16x8ShrS
            | wasmparser::Operator::I16x8ShrU
            | wasmparser::Operator::I16x8Add
            | wasmparser::Operator::I16x8AddSatS
            | wasmparser::Operator::I16x8AddSatU
            | wasmparser::Operator::I16x8Sub
            | wasmparser::Operator::I16x8SubSatS
            | wasmparser::Operator::I16x8SubSatU
            | wasmparser::Operator::I16x8Mul
            | wasmparser::Operator::I16x8MinS
            | wasmparser::Operator::I16x8MinU
            | wasmparser::Operator::I16x8MaxS
            | wasmparser::Operator::I16x8MaxU
            | wasmparser::Operator::I16x8AvgrU
            | wasmparser::Operator::I16x8ExtMulLowI8x16S
            | wasmparser::Operator::I16x8ExtMulHighI8x16S
            | wasmparser::Operator::I16x8ExtMulLowI8x16U
            | wasmparser::Operator::I16x8ExtMulHighI8x16U
            | wasmparser::Operator::I32x4ExtAddPairwiseI16x8S
            | wasmparser::Operator::I32x4ExtAddPairwiseI16x8U
            | wasmparser::Operator::I32x4Abs
            | wasmparser::Operator::I32x4Neg
            | wasmparser::Operator::I32x4AllTrue
            | wasmparser::Operator::I32x4Bitmask
            | wasmparser::Operator::I32x4ExtendLowI16x8S
            | wasmparser::Operator::I32x4ExtendHighI16x8S
            | wasmparser::Operator::I32x4ExtendLowI16x8U
            | wasmparser::Operator::I32x4ExtendHighI16x8U
            | wasmparser::Operator::I32x4Shl
            | wasmparser::Operator::I32x4ShrS
            | wasmparser::Operator::I32x4ShrU
            | wasmparser::Operator::I32x4Add
            | wasmparser::Operator::I32x4Sub
            | wasmparser::Operator::I32x4Mul
            | wasmparser::Operator::I32x4MinS
            | wasmparser::Operator::I32x4MinU
            | wasmparser::Operator::I32x4MaxS
            | wasmparser::Operator::I32x4MaxU
            | wasmparser::Operator::I32x4DotI16x8S
            | wasmparser::Operator::I32x4ExtMulLowI16x8S
            | wasmparser::Operator::I32x4ExtMulHighI16x8S
            | wasmparser::Operator::I32x4ExtMulLowI16x8U
            | wasmparser::Operator::I32x4ExtMulHighI16x8U
            | wasmparser::Operator::I64x2Abs
            | wasmparser::Operator::I64x2Neg
            | wasmparser::Operator::I64x2AllTrue
            | wasmparser::Operator::I64x2Bitmask
            | wasmparser::Operator::I64x2ExtendLowI32x4S
            | wasmparser::Operator::I64x2ExtendHighI32x4S
            | wasmparser::Operator::I64x2ExtendLowI32x4U
            | wasmparser::Operator::I64x2ExtendHighI32x4U
            | wasmparser::Operator::I64x2Shl
            | wasmparser::Operator::I64x2ShrS
            | wasmparser::Operator::I64x2ShrU
            | wasmparser::Operator::I64x2Add
            | wasmparser::Operator::I64x2Sub
            | wasmparser::Operator::I64x2Mul
            | wasmparser::Operator::I64x2ExtMulLowI32x4S
            | wasmparser::Operator::I64x2ExtMulHighI32x4S
            | wasmparser::Operator::I64x2ExtMulLowI32x4U
            | wasmparser::Operator::I64x2ExtMulHighI32x4U
            | wasmparser::Operator::F32x4Ceil
            | wasmparser::Operator::F32x4Floor
            | wasmparser::Operator::F32x4Trunc
            | wasmparser::Operator::F32x4Nearest
            | wasmparser::Operator::F32x4Abs
            | wasmparser::Operator::F32x4Neg
            | wasmparser::Operator::F32x4Sqrt
            | wasmparser::Operator::F32x4Add
            | wasmparser::Operator::F32x4Sub
            | wasmparser::Operator::F32x4Mul
            | wasmparser::Operator::F32x4Div
            | wasmparser::Operator::F32x4Min
            | wasmparser::Operator::F32x4Max
            | wasmparser::Operator::F32x4PMin
            | wasmparser::Operator::F32x4PMax
            | wasmparser::Operator::F64x2Ceil
            | wasmparser::Operator::F64x2Floor
            | wasmparser::Operator::F64x2Trunc
            | wasmparser::Operator::F64x2Nearest
            | wasmparser::Operator::F64x2Abs
            | wasmparser::Operator::F64x2Neg
            | wasmparser::Operator::F64x2Sqrt
            | wasmparser::Operator::F64x2Add
            | wasmparser::Operator::F64x2Sub
            | wasmparser::Operator::F64x2Mul
            | wasmparser::Operator::F64x2Div
            | wasmparser::Operator::F64x2Min
            | wasmparser::Operator::F64x2Max
            | wasmparser::Operator::F64x2PMin
            | wasmparser::Operator::F64x2PMax
            | wasmparser::Operator::I32x4TruncSatF32x4S
            | wasmparser::Operator::I32x4TruncSatF32x4U
            | wasmparser::Operator::F32x4ConvertI32x4S
            | wasmparser::Operator::F32x4ConvertI32x4U
            | wasmparser::Operator::I32x4TruncSatF64x2SZero
            | wasmparser::Operator::I32x4TruncSatF64x2UZero
            | wasmparser::Operator::F64x2ConvertLowI32x4S
            | wasmparser::Operator::F64x2ConvertLowI32x4U
            | wasmparser::Operator::F32x4DemoteF64x2Zero
            | wasmparser::Operator::F64x2PromoteLowF32x4
            | wasmparser::Operator::CallRef { .. }
            | wasmparser::Operator::RefFunc { .. } => {
>>>>>>> b2967e0b
                self.emit(Operator::try_from(&op).unwrap(), loc)?
            }

            wasmparser::Operator::Nop => {}

            wasmparser::Operator::Drop => {
                let _ = self.pop_1();
            }

            wasmparser::Operator::Br { relative_depth }
            | wasmparser::Operator::BrIf { relative_depth } => {
                let cond = match &op {
                    wasmparser::Operator::Br { .. } => None,
                    wasmparser::Operator::BrIf { .. } => Some(self.pop_1()),
                    _ => unreachable!(),
                };
                // Get the frame we're branching to.
                let frame = self.relative_frame(*relative_depth);
                frame.set_reachable();
                let frame = frame.clone();
                log::trace!("Br/BrIf: dest frame {:?}", frame);
                // Finally, generate the branch itself.
                match cond {
                    None => {
                        // Get the args off the stack unconditionally.
                        let args = self.pop_n(frame.br_args().len());
                        self.emit_branch(frame.br_target(), &args[..]);
                        self.locals.finish_block(self.reachable);
                        self.reachable = false;
                    }
                    Some(cond) => {
                        let cont = self.body.add_block();
                        // Get the args off the stack but leave for the fallthrough.
                        let args = self.op_stack[self.op_stack.len() - frame.br_args().len()..]
                            .iter()
                            .map(|(_ty, value)| *value)
                            .collect::<Vec<_>>();
                        self.emit_cond_branch(cond, frame.br_target(), &args[..], cont, &[]);
                        self.locals.seal_block_preds(cont, &mut self.body);
                        self.cur_block = cont;
                        self.locals.finish_block(self.reachable);
                        self.locals.start_block(cont);
                    }
                }
            }

            wasmparser::Operator::BrTable { targets } => {
                // Get the selector index.
                let index = self.pop_1();
                // Get the signature of the default frame; this tells
                // us the signature of all frames (since wasmparser
                // validates the input for us). Pop that many args.
                let default_frame = self.relative_frame(targets.default());
                default_frame.set_reachable();
                let default_term_target = default_frame.br_target();
                let arg_len = default_frame.br_args().len();
                let args = self.pop_n(arg_len);
                // Generate a branch terminator with the same args for
                // every branch target.
                let mut term_targets = vec![];
                for target in targets.targets() {
                    let target = target?;
                    let frame = self.relative_frame(target);
                    frame.set_reachable();
                    assert_eq!(frame.br_args().len(), args.len());
                    let block = frame.br_target();
                    term_targets.push(block);
                }
                self.emit_br_table(index, default_term_target, &term_targets[..], &args[..]);
                self.locals.finish_block(self.reachable);
                self.reachable = false;
            }

            wasmparser::Operator::Return => {
                let retvals = self.pop_n(self.module.signatures[self.my_sig].returns.len());
                self.emit_ret(&retvals[..]);
                self.reachable = false;
            }
            wasmparser::Operator::ReturnCall { function_index } => {
                let sig = self.module.funcs[Func::new(*function_index as usize)].sig();
                let retvals = self.pop_n(self.module.signatures[sig].params.len());
                self.emit_term(Terminator::ReturnCall {
                    func: Func::new(*function_index as usize),
                    args: retvals,
                });
                self.reachable = false;
            }
            wasmparser::Operator::ReturnCallIndirect {
                type_index,
                table_index,
            } => {
                let retvals = self.pop_n(
                    self.module.signatures[Signature::new(*type_index as usize)]
                        .params
                        .len(),
                );
                self.emit_term(Terminator::ReturnCallIndirect {
                    sig: Signature::new(*type_index as usize),
                    table: Table::new(*table_index as usize),
                    args: retvals,
                });
                self.reachable = false;
            }

            _ => bail!(FrontendError::UnsupportedFeature(format!(
                "Unsupported operator: {:?}",
                op
            ))),
        }

        Ok(())
    }

    fn handle_op_unreachable(&mut self, op: wasmparser::Operator<'a>) -> Result<()> {
        trace!("handle_op_unreachable: {:?}", op);
        trace!("op_stack = {:?}", self.op_stack);
        trace!("ctrl_stack = {:?}", self.ctrl_stack);

        debug_assert!(!self.reachable);

        self.handle_ctrl_op(op)?;

        Ok(())
    }

    fn handle_ctrl_op(&mut self, op: wasmparser::Operator<'a>) -> Result<bool> {
        log::trace!(
            "handle_ctrl_op: op {:?} reachable {} cur_block {}",
            op,
            self.reachable,
            self.cur_block
        );
        log::trace!("ctrl stack: {:?}", self.ctrl_stack);
        match &op {
            wasmparser::Operator::End => {
                let frame = self.ctrl_stack.pop();
                match &frame {
                    None => {
                        if self.reachable {
                            let retvals =
                                self.pop_n(self.module.signatures[self.my_sig].returns.len());
                            self.emit_ret(&retvals[..]);
                        } else {
                            self.emit_unreachable();
                        }
                    }
                    Some(Frame::Block {
                        start_depth,
                        out,
                        ref results,
                        ..
                    })
                    | Some(Frame::Loop {
                        start_depth,
                        out,
                        ref results,
                        ..
                    }) => {
                        // Generate a branch to the out-block with
                        // blockparams for the results.
                        let was_reachable = self.reachable;
                        if self.reachable {
                            let result_values =
                                self.block_results(&results[..], *start_depth, self.cur_block);
                            self.emit_branch(*out, &result_values[..]);
                        }
                        self.op_stack.truncate(*start_depth);
                        // Seal the out-block: no more edges will be
                        // added to it. Also, if we're ending a loop,
                        // seal thea header: no more back-edges will
                        // be added to it.
                        self.locals.seal_block_preds(*out, &mut self.body);
                        if let Some(Frame::Loop { header, .. }) = &frame {
                            self.locals.seal_block_preds(*header, &mut self.body);
                        }
                        // Set `cur_block` only if currently set (otherwise, unreachable!)
                        self.cur_block = *out;
                        self.locals.finish_block(self.reachable);
                        self.locals.start_block(*out);
                        self.reachable = was_reachable
                            || match &frame {
                                Some(Frame::Block { out_reachable, .. }) => *out_reachable,
                                _ => false,
                            };
                        self.push_block_params(results.len());
                    }
                    Some(Frame::If {
                        start_depth,
                        out,
                        el,
                        ref param_values,
                        ref results,
                        head_reachable,
                        merge_reachable,
                        ..
                    }) => {
                        // Generate a branch to the out-block with
                        // blockparams for the results.
                        let was_reachable = self.reachable;
                        if self.reachable {
                            let result_values =
                                self.block_results(&results[..], *start_depth, self.cur_block);
                            self.emit_branch(*out, &result_values[..]);
                        }
                        assert!(self.op_stack.len() >= *start_depth);
                        self.op_stack.truncate(*start_depth);
                        if *head_reachable {
                            // No `else`, so we need to generate a trivial
                            // branch in the else-block. If the if-block-type
                            // has results, they must be exactly the params.
                            let else_result_values = param_values;
                            assert_eq!(else_result_values.len(), results.len());
                            let else_result_values = else_result_values
                                .iter()
                                .map(|(_ty, value)| *value)
                                .collect::<Vec<_>>();
                            self.locals.finish_block(self.reachable);
                            self.locals.start_block(*el);
                            self.cur_block = *el;
                            self.reachable = *head_reachable;
                            self.emit_branch(*out, &else_result_values[..]);
                            assert_eq!(self.op_stack.len(), *start_depth);
                        }
                        self.cur_block = *out;
                        let else_reachable = self.reachable;
                        self.reachable = *head_reachable || was_reachable || *merge_reachable;
                        self.locals.seal_block_preds(*out, &mut self.body);
                        self.locals.finish_block(else_reachable);
                        self.locals.start_block(*out);
                        self.push_block_params(results.len());
                    }
                    Some(Frame::Else {
                        out,
                        ref results,
                        start_depth,
                        merge_reachable,
                        ..
                    }) => {
                        // Generate a branch to the out-block with
                        // blockparams for the results.
                        let was_reachable = self.reachable;
                        if self.reachable {
                            let result_values =
                                self.block_results(&results[..], *start_depth, self.cur_block);
                            self.emit_branch(*out, &result_values[..]);
                        }
                        self.op_stack.truncate(*start_depth);
                        self.cur_block = *out;
                        self.reachable = *merge_reachable || self.reachable;
                        self.locals.seal_block_preds(*out, &mut self.body);
                        self.locals.finish_block(was_reachable);
                        self.locals.start_block(*out);
                        self.push_block_params(results.len());
                    }
                }
            }

            wasmparser::Operator::Block { blockty } => {
                let (params, results) = self.block_params_and_results(*blockty);
                let out = self.body.add_block();
                self.add_block_params(out, &results[..]);
                let start_depth = if self.reachable {
                    self.op_stack.len() - params.len()
                } else {
                    self.op_stack.len()
                };
                self.ctrl_stack.push(Frame::Block {
                    start_depth,
                    out,
                    params,
                    results,
                    out_reachable: false,
                });
            }

            wasmparser::Operator::Loop { blockty } => {
                let (params, results) = self.block_params_and_results(*blockty);
                let header = self.body.add_block();
                self.add_block_params(header, &params[..]);
                let initial_args = if self.reachable {
                    self.pop_n(params.len())
                } else {
                    vec![Value::invalid(); params.len()]
                };
                let start_depth = self.op_stack.len();
                self.emit_branch(header, &initial_args[..]);
                self.cur_block = header;
                self.locals.finish_block(self.reachable);
                self.locals.start_block(header);
                self.push_block_params(params.len());
                let out = self.body.add_block();
                self.add_block_params(out, &results[..]);
                self.ctrl_stack.push(Frame::Loop {
                    start_depth,
                    header,
                    out,
                    params,
                    results,
                });
            }

            wasmparser::Operator::If { blockty } => {
                let (params, results) = self.block_params_and_results(*blockty);
                let if_true = self.body.add_block();
                let if_false = self.body.add_block();
                let join = self.body.add_block();
                self.add_block_params(join, &results[..]);
                let (cond, param_values) = if self.reachable {
                    let cond = self.pop_1();
                    let param_values = self.op_stack[self.op_stack.len() - params.len()..].to_vec();
                    (cond, param_values)
                } else {
                    (
                        Value::invalid(),
                        params.iter().map(|&ty| (ty, Value::invalid())).collect(),
                    )
                };
                let start_depth = if self.reachable {
                    self.op_stack.len() - params.len()
                } else {
                    self.op_stack.len()
                };
                self.ctrl_stack.push(Frame::If {
                    start_depth,
                    out: join,
                    el: if_false,
                    param_values,
                    params,
                    results,
                    head_reachable: self.reachable,
                    merge_reachable: false,
                });
                self.emit_cond_branch(cond, if_true, &[], if_false, &[]);
                self.locals.seal_block_preds(if_true, &mut self.body);
                self.locals.seal_block_preds(if_false, &mut self.body);
                self.cur_block = if_true;
                self.locals.finish_block(self.reachable);
                self.locals.start_block(if_true);
            }

            wasmparser::Operator::Else => {
                if let Frame::If {
                    start_depth,
                    out,
                    el,
                    param_values,
                    params,
                    results,
                    head_reachable,
                    merge_reachable,
                } = self.ctrl_stack.pop().unwrap()
                {
                    if self.reachable {
                        let if_results =
                            self.block_results(&results[..], start_depth, self.cur_block);
                        self.emit_branch(out, &if_results[..]);
                    }
                    self.op_stack.truncate(start_depth);
                    self.op_stack.extend(param_values);
                    self.ctrl_stack.push(Frame::Else {
                        start_depth,
                        out,
                        params,
                        results,
                        merge_reachable: merge_reachable || self.reachable,
                    });
                    self.cur_block = el;
                    self.locals.finish_block(self.reachable);
                    self.locals.start_block(el);
                    self.reachable = head_reachable;
                } else {
                    bail!(FrontendError::Internal(format!(
                        "Else without If on top of frame stack"
                    )));
                }
            }

            _ => return Ok(false),
        }

        Ok(true)
    }

    fn add_block_params(&mut self, block: Block, tys: &[Type]) {
        log::trace!("add_block_params: block {} tys {:?}", block, tys);
        for &ty in tys {
            self.body.add_blockparam(block, ty);
        }
    }

    fn block_params_and_results(&self, ty: BlockType) -> (Vec<Type>, Vec<Type>) {
        match ty {
            BlockType::Empty => (vec![], vec![]),
            BlockType::Type(ret_ty) => (vec![], vec![ret_ty.into()]),
            BlockType::FuncType(sig_idx) => {
                let sig = &self.module.signatures[Signature::from(sig_idx)];
                (
                    Vec::from(sig.params.clone()),
                    Vec::from(sig.returns.clone()),
                )
            }
        }
    }

    fn relative_frame(&mut self, relative_depth: u32) -> &mut Frame {
        let index = self.ctrl_stack.len() - 1 - relative_depth as usize;
        &mut self.ctrl_stack[index]
    }

    fn emit_branch(&mut self, target: Block, args: &[Value]) {
        log::trace!(
            "emit_branch: cur_block {:?} target {} args {:?}",
            self.cur_block,
            target,
            args
        );
        if self.reachable {
            let args = args.to_vec();
            let target = BlockTarget {
                block: target,
                args,
            };
            self.body
                .set_terminator(self.cur_block, Terminator::Br { target });
        }
    }

    fn emit_cond_branch(
        &mut self,
        cond: Value,
        if_true: Block,
        if_true_args: &[Value],
        if_false: Block,
        if_false_args: &[Value],
    ) {
        log::trace!(
            "emit_cond_branch: cur_block {:?} if_true {} args {:?} if_false {} args {:?}",
            self.cur_block,
            if_true,
            if_true_args,
            if_false,
            if_false_args
        );
        if self.reachable {
            let if_true_args = if_true_args.to_vec();
            let if_false_args = if_false_args.to_vec();
            self.body.set_terminator(
                self.cur_block,
                Terminator::CondBr {
                    cond,
                    if_true: BlockTarget {
                        block: if_true,
                        args: if_true_args,
                    },
                    if_false: BlockTarget {
                        block: if_false,
                        args: if_false_args,
                    },
                },
            );
        }
    }

    fn emit_br_table(
        &mut self,
        index: Value,
        default_target: Block,
        indexed_targets: &[Block],
        args: &[Value],
    ) {
        log::trace!(
            "emit_br_table: cur_block {:?} index {:?} default {} indexed {:?} args {:?}",
            self.cur_block,
            index,
            default_target,
            indexed_targets,
            args,
        );
        if self.reachable {
            let args = args.to_vec();
            let targets = indexed_targets
                .iter()
                .map(|&block| {
                    let args = args.clone();
                    BlockTarget { block, args }
                })
                .collect();

            let default_args = args;
            let default = BlockTarget {
                block: default_target,
                args: default_args,
            };

            self.body.set_terminator(
                self.cur_block,
                Terminator::Select {
                    value: index,
                    targets,
                    default,
                },
            );
        }
    }

    fn emit_ret(&mut self, values: &[Value]) {
        log::trace!(
            "emit_ret: cur_block {} reachable {} values {:?}",
            self.cur_block,
            self.reachable,
            values
        );
        if self.reachable {
            let values = values.to_vec();
            self.body
                .set_terminator(self.cur_block, Terminator::Return { values });
            self.reachable = false;
        }
    }

    fn emit_term(&mut self, t: Terminator) {
        log::trace!(
            "emit_term: cur_block {} reachable {} terminator {:?}",
            self.cur_block,
            self.reachable,
            t
        );
        if self.reachable {
            self.body.set_terminator(self.cur_block, t);
            self.reachable = false;
        }
    }

    fn emit_unreachable(&mut self) {
        log::trace!(
            "emit_unreachable: cur_block {} reachable {}",
            self.cur_block,
            self.reachable
        );
        if self.reachable {
            self.body
                .set_terminator(self.cur_block, Terminator::Unreachable);
            self.reachable = false;
        }
    }

    fn push_block_params(&mut self, num_params: usize) {
        log::trace!(
            "push_block_params: cur_block {:?}, {} params",
            self.cur_block,
            num_params
        );
        for i in 0..num_params {
            let (ty, value) = self.body.blocks[self.cur_block].params[i];
            log::trace!(" -> push {:?} ty {:?}", value, ty);
            self.op_stack.push((ty, value));
        }
    }

    fn emit(&mut self, op: Operator, loc: SourceLoc) -> Result<()> {
        let inputs = op_inputs(self.module, Some(&self.op_stack[..]), &op)?;
        let outputs = op_outputs(self.module, Some(&self.op_stack[..]), &op)?;

        log::trace!(
            "emit into block {:?}: op {:?} inputs {:?}",
            self.cur_block,
            op,
            inputs
        );

        let n_outputs = outputs.len();

        let input_operands = self.body.arg_pool.allocate(inputs.len(), Value::invalid());
        let args = &mut self.body.arg_pool[input_operands];
        for (i, &input) in inputs.into_iter().enumerate().rev() {
            let (stack_top_ty, stack_top) = self.op_stack.pop().unwrap();
            assert_eq!(stack_top_ty, input);
            args[i] = stack_top;
        }
        log::trace!(" -> operands: {:?}", input_operands);
        log::trace!(" -> ty {:?}", outputs);

        let outputs_list = if n_outputs == 1 {
            self.body.single_type_list(outputs[0])
        } else {
            self.body.type_pool.from_iter(outputs.iter().cloned())
        };

        let value = self
            .body
            .add_value(ValueDef::Operator(op, input_operands, outputs_list));
        log::trace!(" -> value: {:?}", value);

        if self.reachable {
            self.body.append_to_block(self.cur_block, value);
        }
        self.body.source_locs[value] = loc;

        if n_outputs == 1 {
            let output_ty = outputs[0];
            self.op_stack.push((output_ty, value));
        } else {
            for (i, &output_ty) in outputs.into_iter().enumerate() {
                let pick = self
                    .body
                    .add_value(ValueDef::PickOutput(value, i as u32, output_ty));
                if self.reachable {
                    self.body.append_to_block(self.cur_block, pick);
                }
                self.op_stack.push((output_ty, pick));
                log::trace!(" -> pick {}: {:?} ty {:?}", i, pick, output_ty);
            }
        }

        Ok(())
    }
}<|MERGE_RESOLUTION|>--- conflicted
+++ resolved
@@ -1187,10 +1187,8 @@
             | wasmparser::Operator::TableSet { .. }
             | wasmparser::Operator::TableGrow { .. }
             | wasmparser::Operator::TableSize { .. }
-<<<<<<< HEAD
             | wasmparser::Operator::MemoryCopy { .. }
-            | wasmparser::Operator::MemoryFill { .. } => {
-=======
+            | wasmparser::Operator::MemoryFill { .. }
             | wasmparser::Operator::V128Load { .. }
             | wasmparser::Operator::V128Load8x8S { .. }
             | wasmparser::Operator::V128Load8x8U { .. }
@@ -1429,7 +1427,6 @@
             | wasmparser::Operator::F64x2PromoteLowF32x4
             | wasmparser::Operator::CallRef { .. }
             | wasmparser::Operator::RefFunc { .. } => {
->>>>>>> b2967e0b
                 self.emit(Operator::try_from(&op).unwrap(), loc)?
             }
 
